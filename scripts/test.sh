#!/usr/bin/env bash

set -e
source scripts/setup.sh

echo ""

run rustup install stable beta $NIGHTLY
run rustup default $DEFAULT_TOOLCHAIN
run rustup component add rustfmt-preview

if ! has_plugin clippy; then
<<<<<<< HEAD
  run cargo +$NIGHTLY install clippy --vers 0.0.205
=======
  run cargo +$NIGHTLY install clippy --vers 0.0.204
>>>>>>> e0d04086
fi

run cargo update
run cargo build

run_plugin fmt -- --check

if [ $DEFAULT_TOOLCHAIN == $NIGHTLY ]; then
  run_plugin $NIGHTLY clippy --all
  run cargo test --all --all-features
else
  run_plugin $NIGHTLY clippy
  run cargo test
fi

if [ "$CIRCLECI" == "true" ]; then
  if ! [ -f /usr/local/bin/kcov ]; then
    run scripts/install_kcov.sh
  fi

  if ! has_plugin kcov; then
    run cargo install cargo-kcov
  fi

  if [ $DEFAULT_TOOLCHAIN == $NIGHTLY ]; then
    run_plugin $NIGHTLY kcov --all --lib --no-clean-rebuild
  else
    run_plugin stable kcov --lib --no-clean-rebuild
  fi
fi<|MERGE_RESOLUTION|>--- conflicted
+++ resolved
@@ -10,11 +10,7 @@
 run rustup component add rustfmt-preview
 
 if ! has_plugin clippy; then
-<<<<<<< HEAD
-  run cargo +$NIGHTLY install clippy --vers 0.0.205
-=======
   run cargo +$NIGHTLY install clippy --vers 0.0.204
->>>>>>> e0d04086
 fi
 
 run cargo update
